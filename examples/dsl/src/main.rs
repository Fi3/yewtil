--- conflicted
+++ resolved
@@ -1,10 +1,6 @@
 use yew::{Component, ComponentLink, Html, ShouldRender};
 
-<<<<<<< HEAD
-use yewtil::dsl::{tag, list, text, BoxedVNodeProducer, populated_list};
-=======
 use yewtil::dsl::{list, populated_list, tag, text, BoxedVNodeProducer};
->>>>>>> 4f72dc83
 
 pub struct Model {}
 
@@ -33,22 +29,6 @@
         BoxedVNodeProducer::from(
             list()
                 .child(text("Hello there"))
-<<<<<<< HEAD
-                .child(
-                    tag("p")
-                        .child(text("Paragraph content"))
-                )
-                .child(
-                    populated_list(vec![
-                        tag("b")
-                            .child(text("Bolded"))
-                            .into(),
-                        text("Normal text").into()
-                    ])
-                )
-            )
-            .build()
-=======
                 .child(tag("p").child(text("Paragraph content")))
                 .child(populated_list(vec![
                     tag("b").child(text("Bolded")).into(),
@@ -56,7 +36,6 @@
                 ])),
         )
         .build()
->>>>>>> 4f72dc83
     }
 }
 
